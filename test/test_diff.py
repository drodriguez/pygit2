# -*- coding: UTF-8 -*-
#
# Copyright 2012 Nico von Geyso
#
# This file is free software; you can redistribute it and/or modify
# it under the terms of the GNU General Public License, version 2,
# as published by the Free Software Foundation.
#
# In addition to the permissions in the GNU General Public License,
# the authors give you unlimited permission to link the compiled
# version of this file into combinations with other programs,
# and to distribute those combinations without any restriction
# coming from the use of this file.  (The General Public License
# restrictions do apply in other respects; for example, they cover
# modification of the file, and distribution when not linked into
# a combined executable.)
#
# This file is distributed in the hope that it will be useful, but
# WITHOUT ANY WARRANTY; without even the implied warranty of
# MERCHANTABILITY or FITNESS FOR A PARTICULAR PURPOSE.  See the GNU
# General Public License for more details.
#
# You should have received a copy of the GNU General Public License
# along with this program; see the file COPYING.  If not, write to
# the Free Software Foundation, 51 Franklin Street, Fifth Floor,
# Boston, MA 02110-1301, USA.

"""Tests for Diff objects."""

from __future__ import absolute_import
from __future__ import unicode_literals
import unittest

import pygit2
from . import utils

__author__ = 'Nico.Geyso@FU-Berlin.de (Nico von Geyso)'


COMMIT_SHA1_1 = '5fe808e8953c12735680c257f56600cb0de44b10'
COMMIT_SHA1_2 = 'c2792cfa289ae6321ecf2cd5806c2194b0fd070c'
<<<<<<< HEAD
COMMIT_SHA1_3 = '2cdae28389c059815e951d0bb9eed6533f61a46b'
=======

>>>>>>> a8a0ac82
PATCH = b"""diff --git a/a b/a
index 7f129fd..af431f2 100644
--- a/a
+++ b/a
@@ -1 +1 @@
-a contents 2
+a contents
diff --git a/c/d b/c/d
deleted file mode 100644
index 297efb8..0000000
--- a/c/d
+++ /dev/null
@@ -1 +0,0 @@
-c/d contents
"""

DIFF_INDEX_EXPECTED = [
 "staged_changes",
 "staged_changes_file_deleted",
 "staged_changes_file_modified",
 "staged_delete",
 "staged_delete_file_modified",
 "staged_new",
 "staged_new_file_deleted",
 "staged_new_file_modified"
]

DIFF_WORKDIR_EXPECTED = [
  'file_deleted',
  'modified_file',
  'staged_changes',
  'staged_changes_file_deleted',
  'staged_changes_file_modified',
  'staged_delete',
  'staged_delete_file_modified',
  'subdir/deleted_file',
  'subdir/modified_file'
]

class DiffDirtyTest(utils.DirtyRepoTestCase):
    def test_diff_empty_index(self):
        repo = self.repo
        head = repo[repo.lookup_reference('HEAD').resolve().oid]
        diff = head.tree.diff(repo.index)

        files = [x[1] for x in diff.changes['files']]
        self.assertEqual(DIFF_INDEX_EXPECTED, files)

    def test_workdir_to_tree(self):
        repo = self.repo
        head = repo[repo.lookup_reference('HEAD').resolve().oid]
        diff = head.tree.diff()

        files = [x[1] for x in diff.changes['files']]
        self.assertEqual(DIFF_WORKDIR_EXPECTED, files)

class DiffTest(utils.BareRepoTestCase):

    def test_diff_invalid(self):
        commit_a = self.repo[COMMIT_SHA1_1]
        commit_b = self.repo[COMMIT_SHA1_2]
        self.assertRaises(TypeError, commit_a.tree.diff, commit_b)

    def test_diff_empty_index(self):
        repo = self.repo
        head = repo[repo.lookup_reference('HEAD').resolve().oid]
        diff = head.tree.diff(repo.index)

        files = [x[0].split('/')[0] for x in diff.changes['files']]
        self.assertEqual([x.name for x in head.tree], files)

    def test_diff_tree(self):
        commit_a = self.repo[COMMIT_SHA1_1]
        commit_b = self.repo[COMMIT_SHA1_2]

        diff = commit_a.tree.diff(commit_b.tree)

        self.assertIsNotNone(diff)
        self.assertIn(('a','a', 3), diff.changes['files'])
        self.assertEqual(2, len(diff.changes['hunks']))

        hunk = diff.changes['hunks'][0]
        self.assertEqual(hunk.old_start, 1)
        self.assertEqual(hunk.old_lines, 0)
        self.assertEqual(hunk.new_start, 1)
        self.assertEqual(hunk.new_lines, 0)

        self.assertEqual(hunk.old_file, 'a')
        self.assertEqual(hunk.new_file, 'a')

        self.assertEqual(hunk.old_data, b'a contents 2\n')
        self.assertEqual(hunk.new_data, b'a contents\n')

    def test_diff_merge(self):
        commit_a = self.repo[COMMIT_SHA1_1]
        commit_b = self.repo[COMMIT_SHA1_2]
        commit_c = self.repo[COMMIT_SHA1_3]

        diff_b = commit_a.tree.diff(commit_b.tree)
        self.assertIsNotNone(diff_b)

        diff_c = commit_b.tree.diff(commit_c.tree)
        self.assertIsNotNone(diff_c)

        self.assertNotIn(('b','b', 3), diff_b.changes['files'])
        self.assertIn(('b','b', 3), diff_c.changes['files'])

        diff_b.merge(diff_c)

        self.assertIn(('b','b', 3), diff_b.changes['files'])

        hunk = diff_b.changes['hunks'][1]
        self.assertEqual(hunk.old_start, 1)
        self.assertEqual(hunk.old_lines, 0)
        self.assertEqual(hunk.new_start, 1)
        self.assertEqual(hunk.new_lines, 0)

        self.assertEqual(hunk.old_file, 'b')
        self.assertEqual(hunk.new_file, 'b')

        self.assertEqual(hunk.old_data, b'b contents\n')
        self.assertEqual(hunk.new_data, b'b contents 2\n')

    def test_diff_patch(self):
        commit_a = self.repo[COMMIT_SHA1_1]
        commit_b = self.repo[COMMIT_SHA1_2]

        diff = commit_a.tree.diff(commit_b.tree)
        self.assertEqual(diff.patch, PATCH)


if __name__ == '__main__':
    unittest.main()<|MERGE_RESOLUTION|>--- conflicted
+++ resolved
@@ -39,11 +39,8 @@
 
 COMMIT_SHA1_1 = '5fe808e8953c12735680c257f56600cb0de44b10'
 COMMIT_SHA1_2 = 'c2792cfa289ae6321ecf2cd5806c2194b0fd070c'
-<<<<<<< HEAD
 COMMIT_SHA1_3 = '2cdae28389c059815e951d0bb9eed6533f61a46b'
-=======
 
->>>>>>> a8a0ac82
 PATCH = b"""diff --git a/a b/a
 index 7f129fd..af431f2 100644
 --- a/a
@@ -61,14 +58,14 @@
 """
 
 DIFF_INDEX_EXPECTED = [
- "staged_changes",
- "staged_changes_file_deleted",
- "staged_changes_file_modified",
- "staged_delete",
- "staged_delete_file_modified",
- "staged_new",
- "staged_new_file_deleted",
- "staged_new_file_modified"
+  'staged_changes',
+  'staged_changes_file_deleted',
+  'staged_changes_file_modified',
+  'staged_delete',
+  'staged_delete_file_modified',
+  'staged_new',
+  'staged_new_file_deleted',
+  'staged_new_file_modified'
 ]
 
 DIFF_WORKDIR_EXPECTED = [
@@ -134,8 +131,8 @@
         self.assertEqual(hunk.old_file, 'a')
         self.assertEqual(hunk.new_file, 'a')
 
-        self.assertEqual(hunk.old_data, b'a contents 2\n')
-        self.assertEqual(hunk.new_data, b'a contents\n')
+        #self.assertEqual(hunk.data[0][0], b'a contents 2\n')
+        #self.assertEqual(hunk.data[1][0], b'a contents\n')
 
     def test_diff_merge(self):
         commit_a = self.repo[COMMIT_SHA1_1]
@@ -164,8 +161,8 @@
         self.assertEqual(hunk.old_file, 'b')
         self.assertEqual(hunk.new_file, 'b')
 
-        self.assertEqual(hunk.old_data, b'b contents\n')
-        self.assertEqual(hunk.new_data, b'b contents 2\n')
+        #self.assertEqual(hunk.data[0][0], b'b contents\n')
+        #self.assertEqual(hunk.data[1][0], b'b contents 2\n')
 
     def test_diff_patch(self):
         commit_a = self.repo[COMMIT_SHA1_1]
