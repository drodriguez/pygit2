--- conflicted
+++ resolved
@@ -40,12 +40,8 @@
 
 # Import from pygit2
 from pygit2 import GIT_OBJ_ANY, GIT_OBJ_BLOB, GIT_OBJ_COMMIT
-<<<<<<< HEAD
-from pygit2 import init_repository, discover_repository, Commit, hashfile
+from pygit2 import init_repository, discover_repository, Reference, hashfile
 from pygit2 import Oid
-=======
-from pygit2 import init_repository, discover_repository, Reference, hashfile
->>>>>>> 611e9791
 import pygit2
 from . import utils
 
