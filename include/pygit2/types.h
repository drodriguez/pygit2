#ifndef INCLUDE_pygit2_objects_h
#define INCLUDE_pygit2_objects_h

#define PY_SSIZE_T_CLEAN
#include <Python.h>
#include <git2.h>

/* Python objects */
typedef struct {
    PyObject_HEAD
    git_repository *repo;
    PyObject *index; /* It will be None for a bare repository */
} Repository;

/* The structs for some of the object subtypes are identical except for
 * the type of their object pointers. */
#define OBJECT_STRUCT(_name, _ptr_type, _ptr_name) \
        typedef struct {\
            PyObject_HEAD\
            Repository *repo;\
            _ptr_type *_ptr_name;\
        } _name;

OBJECT_STRUCT(Object, git_object, obj)
OBJECT_STRUCT(Commit, git_commit, commit)
OBJECT_STRUCT(Tree, git_tree, tree)
OBJECT_STRUCT(TreeBuilder, git_treebuilder, bld)
OBJECT_STRUCT(Blob, git_blob, blob)
OBJECT_STRUCT(Tag, git_tag, tag)
OBJECT_STRUCT(Index, git_index, index)
OBJECT_STRUCT(Walker, git_revwalk, walk)
OBJECT_STRUCT(Diff, git_diff_list, diff)

typedef struct {
    PyObject_HEAD
    PyObject *owner; /* Tree or TreeBuilder */
    const git_tree_entry *entry;
} TreeEntry;

typedef struct {
    PyObject_HEAD
<<<<<<< HEAD
=======
    PyObject *a;
    PyObject *b;
} Diff;

typedef struct {
    PyObject_HEAD
>>>>>>> a8a0ac82
    int old_start;
    int old_lines;
    char* old_file;
    int new_start;
    int new_lines;
    char* new_file;
    PyObject *old_data;
    PyObject *new_data;
} Hunk;

typedef struct {
    PyObject_HEAD
    Tree *owner;
    int i;
} TreeIter;

typedef struct {
    PyObject_HEAD
    git_index_entry *entry;
} IndexEntry;

typedef struct {
    PyObject_HEAD
    Index *owner;
    int i;
} IndexIter;

typedef struct {
    PyObject_HEAD
    git_reference *reference;
} Reference;

typedef struct {
    PyObject_HEAD
    PyObject *oid_old;
    PyObject *oid_new;
    PyObject *committer;
    char *msg;
} RefLogEntry;

typedef struct {
    PyObject_HEAD
    Reference *reference;
    git_reflog *reflog;
    int i;
    int size;
} RefLogIter;


typedef struct {
    PyObject_HEAD
    Object *obj;
    const git_signature *signature;
    const char *encoding;
} Signature;


PyObject* lookup_object_prefix(Repository *repo, const git_oid *oid, size_t len,
                     git_otype type);
PyObject* lookup_object(Repository *repo, const git_oid *oid, git_otype type);

#endif<|MERGE_RESOLUTION|>--- conflicted
+++ resolved
@@ -39,23 +39,13 @@
 
 typedef struct {
     PyObject_HEAD
-<<<<<<< HEAD
-=======
-    PyObject *a;
-    PyObject *b;
-} Diff;
-
-typedef struct {
-    PyObject_HEAD
->>>>>>> a8a0ac82
     int old_start;
     int old_lines;
     char* old_file;
     int new_start;
     int new_lines;
     char* new_file;
-    PyObject *old_data;
-    PyObject *new_data;
+    PyObject *data;
 } Hunk;
 
 typedef struct {
