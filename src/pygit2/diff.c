--- conflicted
+++ resolved
@@ -13,81 +13,35 @@
 extern PyTypeObject DiffType;
 extern PyTypeObject HunkType;
 
-int diff_get_list(Diff *diff, git_diff_options* opts, git_diff_list** list)
-{
-    int err = -1;
-   
-    if(diff->b == NULL) {
-        if(PyObject_TypeCheck(diff->a, &TreeType)) {
-            err =  git_diff_workdir_to_tree(
-                      ((Tree*) diff->a)->repo->repo,
-                      opts,
-                      ((Tree*) diff->a)->tree,
-                      list
-                    );
-
-        } else {
-            err = git_diff_workdir_to_index(
-                      ((Index*) diff->a)->repo->repo, 
-                      opts,
-                      list
-                   );
-        }
-    } else if(DIFF_CHECK_TYPES(diff->a, diff->b, &TreeType, &TreeType)) {
-        err = git_diff_tree_to_tree(
-                ((Tree*) diff->a)->repo->repo,
-                opts,
-                ((Tree*) diff->a)->tree,
-                ((Tree*) diff->b)->tree,
-                list
-              );
-    } else if(DIFF_CHECK_TYPES(diff->a, diff->b, &IndexType, &TreeType)) {
-        err = git_diff_index_to_tree(
-                  ((Tree*) diff->b)->repo->repo,
-                  opts,
-                  ((Tree*) diff->b)->tree,
-                  list
-                );
-    } else if(DIFF_CHECK_TYPES(diff->a, diff->b, &TreeType, &IndexType)) {
-        err = git_diff_index_to_tree(
-                  ((Tree*) diff->a)->repo->repo,
-                  opts,
-                  ((Tree*) diff->a)->tree,
-                  list
-                );
-    }
-
-    return err;
-}
-
 static int diff_data_cb(
   void *cb_data,
   git_diff_delta *delta,
   git_diff_range *range,
-  char usage,
-  const char *line,
-  size_t line_len)
-{
-    PyObject *hunks, *tmp;
+  char line_origin,
+  const char *content,
+  size_t content_len)
+{
+    PyObject *hunks, *data, *tmp;
     Hunk *hunk;
-    Py_ssize_t size; 
+    Py_ssize_t size;
 
     hunks = PyDict_GetItemString(cb_data, "hunks");
-    if(hunks == NULL)
-        return -1;
+    if (hunks == NULL)
+      return -1;
 
     size = PyList_Size(hunks);
-    hunk = (Hunk*) PyList_GetItem(hunks, size-1);
-    if(hunk == NULL)
-        return -1;
-
-    tmp = PyBytes_FromStringAndSize(line, line_len);
-
-    if(usage != GIT_DIFF_LINE_DELETION)
-        PyBytes_Concat(&hunk->new_data, tmp);
-
-    if(usage != GIT_DIFF_LINE_ADDITION)
-        PyBytes_Concat(&hunk->old_data, tmp);
+    hunk = (Hunk *)PyList_GetItem(hunks, size - 1);
+    if (hunk == NULL)
+      return -1;
+
+    tmp = PyBytes_FromStringAndSize(content, content_len);
+
+    data = Py_BuildValue("(O,i)",
+        tmp,
+        line_origin
+    );
+
+    PyList_Append(hunk->data, data);
 
     return 0;
 }
@@ -103,12 +57,14 @@
     Hunk *hunk;
 
     hunks = PyDict_GetItemString(cb_data, "hunks");
-    if(hunks == NULL) {
+    if (hunks == NULL) {
         hunks = PyList_New(0);
         PyDict_SetItemString(cb_data, "hunks", hunks);
     }
 
-    hunk = (Hunk*) PyType_GenericNew(&HunkType, NULL, NULL);
+    hunk = (Hunk*)PyType_GenericNew(&HunkType, NULL, NULL);
+    if (hunk == NULL)
+        return -1;
 
     hunk->old_start = range->old_start;
     hunk->old_lines = range->old_lines;
@@ -118,18 +74,7 @@
     int len;
     char* old_path, *new_path;
 
-<<<<<<< HEAD
-    len = strlen(delta->old_file.path) + 1;
-    old_path = malloc(sizeof(char) * len);
-    memcpy(old_path, delta->old_file.path, len);
-    hunk->old_file = old_path;
-
-    len = strlen(delta->new_file.path) + 1;
-    new_path = malloc(sizeof(char) * len);
-    memcpy(new_path, delta->new_file.path, len);
-    hunk->new_file = new_path;
-=======
-    if(delta->old_file.path != NULL) {
+    if (delta->old_file.path != NULL) {
         len = strlen(delta->old_file.path) + 1;
         old_path = malloc(sizeof(char) * len);
         memcpy(old_path, delta->old_file.path, len);
@@ -138,7 +83,7 @@
         hunk->old_file = "";
     }
 
-    if(delta->new_file.path != NULL) {
+    if (delta->new_file.path != NULL) {
         len = strlen(delta->new_file.path) + 1;
         new_path = malloc(sizeof(char) * len);
         memcpy(new_path, delta->new_file.path, len);
@@ -146,17 +91,12 @@
     } else {
         hunk->new_file = "";
     }
->>>>>>> a8a0ac82
-
-#if PY_MAJOR_VERSION >= 3
-    hunk->old_data = Py_BuildValue("y", "");
-    hunk->new_data = Py_BuildValue("y", "");
-#else
-    hunk->old_data = Py_BuildValue("s", "");
-    hunk->new_data = Py_BuildValue("s", "");
-#endif
-
-    PyList_Append(hunks, (PyObject*) hunk);
+
+    if (hunk->data == NULL) {
+      hunk->data = PyList_New(0);
+    }
+
+    PyList_Append(hunks, (PyObject *)hunk);
 
     return 0;
 };
@@ -188,25 +128,9 @@
 PyObject *
 Diff_changes(Diff *self)
 {
-<<<<<<< HEAD
     PyObject *payload;
     payload = PyDict_New();
-=======
-    git_diff_options opts = {0};
-    git_diff_list *changes;
-    PyObject *payload;
-    int err;
-
-
-    err = diff_get_list(self, &opts, &changes);
-    if(err < 0) {
-        Error_set(err);
-        return NULL;
-    }
->>>>>>> a8a0ac82
-
-    payload = PyDict_New();
-      
+
     git_diff_foreach(
         self->diff,
         payload,
@@ -214,11 +138,6 @@
         &diff_hunk_cb,
         &diff_data_cb
     );
-<<<<<<< HEAD
-=======
-
-    git_diff_list_free(changes);
->>>>>>> a8a0ac82
 
     return payload;
 }
@@ -232,7 +151,7 @@
     size_t line_len)
 {
     PyObject *data = PyBytes_FromStringAndSize(line, line_len);
-    PyBytes_ConcatAndDel((PyObject**) cb_data, data);
+    PyBytes_ConcatAndDel((PyObject **)cb_data, data);
 
     return 0;
 }
@@ -240,19 +159,6 @@
 PyObject *
 Diff_patch(Diff *self)
 {
-<<<<<<< HEAD
-=======
-    git_diff_options opts = {0};
-    git_diff_list *changes;
-    int err;
-
-    err = diff_get_list(self, &opts, &changes);
-    if(err < 0) {
-        Error_set(err);
-        return NULL;
-    }
-
->>>>>>> a8a0ac82
     PyObject *patch = PyBytes_FromString("");
 
     git_diff_print_patch(self->diff, &patch, &diff_print_cb);
@@ -269,26 +175,19 @@
       self->new_start = 0;
       self->new_lines = 0;
 
-      self->old_data = PyString_FromString("");
-      if (self->old_data == NULL) {
+      self->data = PyList_New(0);
+      if (self->data == NULL) {
           Py_XDECREF(self);
           return -1;
       }
 
-      self->new_data = PyString_FromString("");
-      if (self->new_data == NULL) {
-          Py_XDECREF(self);
-          return -1;
-      }
-
       return 0;
 }
 
 static void
 Hunk_dealloc(Hunk *self)
 {
-    Py_XDECREF(self->old_data);
-    Py_XDECREF(self->new_data);
+    Py_XDECREF(self->data);
     PyObject_Del(self);
 }
 
@@ -296,17 +195,16 @@
     {"old_start", T_INT, offsetof(Hunk, old_start), 0, "old start"},
     {"old_lines", T_INT, offsetof(Hunk, old_lines), 0, "old lines"},
     {"old_file",  T_STRING, offsetof(Hunk, old_file), 0, "old file"},
-    {"old_data",  T_OBJECT, offsetof(Hunk, old_data), 0, "old data"},
     {"new_start", T_INT, offsetof(Hunk, new_start), 0, "new start"},
     {"new_lines", T_INT, offsetof(Hunk, new_lines), 0, "new lines"},
     {"new_file",  T_STRING, offsetof(Hunk, new_file), 0, "old file"},
-    {"new_data",  T_OBJECT, offsetof(Hunk, new_data), 0, "new data"},
+    {"data",      T_OBJECT, offsetof(Hunk, data), 0, "data"},
     {NULL}
 };
 
 PyTypeObject HunkType = {
     PyVarObject_HEAD_INIT(NULL, 0)
-    "_pygit2.Hunk",                             /* tp_name           */
+    "_pygit2.Hunk",                            /* tp_name           */
     sizeof(Hunk),                              /* tp_basicsize      */
     0,                                         /* tp_itemsize       */
     (destructor)Hunk_dealloc,                  /* tp_dealloc        */
@@ -366,13 +264,8 @@
 static void
 Diff_dealloc(Diff *self)
 {
-<<<<<<< HEAD
     git_diff_list_free(self->diff);
     Py_XDECREF(self->repo);
-=======
-    Py_XDECREF(self->a);
-    Py_XDECREF(self->b);
->>>>>>> a8a0ac82
     PyObject_Del(self);
 }
 
